# This file has been auto-generated.
# All manual changes may be lost, see Projectfile.
#
# Date: 2016-02-15 09:02:25.248355

PYTHON ?= $(shell which python)
PYTHON_BASENAME ?= $(shell basename $(PYTHON))
PYTHON_REQUIREMENTS_FILE ?= requirements.txt
QUICK ?= 
VIRTUAL_ENV ?= .virtualenv-$(PYTHON_BASENAME)
PIP ?= $(VIRTUAL_ENV)/bin/pip
PYTEST_OPTIONS ?= --capture=no --cov=edgy/project --cov-report html

.PHONY: clean install install-dev lint test

# Installs the local project dependencies.
install: $(VIRTUAL_ENV)
	if [ -z "$(QUICK)" ]; then \
	    $(PIP) install -Ue "file://`pwd`#egg=edgy.project[dev]"; \
	fi

# Setup the local virtualenv.
$(VIRTUAL_ENV):
	virtualenv -p $(PYTHON) $(VIRTUAL_ENV)
	$(PIP) install -U pip\>=8.0,\<9.0 wheel\>=0.24,\<1.0
	ln -fs $(VIRTUAL_ENV)/bin/activate activate-$(PYTHON_BASENAME)

clean:
	rm -rf $(VIRTUAL_ENV)

<<<<<<< HEAD
lint: install
	$(VIRTUAL_ENV)/bin/pylint --py3k edgy.project -f html > pylint.html

test: install
	$(VIRTUAL_ENV)/bin/py.test $(PYTEST_OPTIONS) tests
=======
lint: install-dev
	$(VIRTUALENV_PATH)/bin/pylint --py3k edgy.project -f html > pylint.html

test: install-dev
	$(VIRTUALENV_PATH)/bin/py.test $(PYTEST_OPTIONS) tests

install-dev: $(VIRTUALENV_PATH) $(WHEELHOUSE)
	if [ -z "$(QUICK)" ]; then \
	    $(PIP) install -Ue "file://`pwd`#egg=edgy.project[dev]"; \
	fi
>>>>>>> e9fccb12
<|MERGE_RESOLUTION|>--- conflicted
+++ resolved
@@ -28,21 +28,13 @@
 clean:
 	rm -rf $(VIRTUAL_ENV)
 
-<<<<<<< HEAD
 lint: install
 	$(VIRTUAL_ENV)/bin/pylint --py3k edgy.project -f html > pylint.html
 
 test: install
 	$(VIRTUAL_ENV)/bin/py.test $(PYTEST_OPTIONS) tests
-=======
-lint: install-dev
-	$(VIRTUALENV_PATH)/bin/pylint --py3k edgy.project -f html > pylint.html
-
-test: install-dev
-	$(VIRTUALENV_PATH)/bin/py.test $(PYTEST_OPTIONS) tests
 
 install-dev: $(VIRTUALENV_PATH) $(WHEELHOUSE)
 	if [ -z "$(QUICK)" ]; then \
 	    $(PIP) install -Ue "file://`pwd`#egg=edgy.project[dev]"; \
-	fi
->>>>>>> e9fccb12
+	fi