# medikit (see github.com/python-edgy/medikit)

from medikit import listen, require

git = require('git')
make = require('make')
pytest = require('pytest')
python = require('python')
sphinx = require('sphinx')
yapf = require('yapf')

python.setup(
    name='medikit',
    description='Opinionated python 3.5+ project management.',
    license='Apache License, Version 2.0',
    url='https://github.com/python-medikit/medikit',
    download_url='https://github.com/python-medikit/medikit/tarball/{version}',
    author='Romain Dorgueil',
    author_email='romain@dorgueil.net',
    entry_points={
        'console_scripts': ['medikit=medikit.__main__:main'],
        'medikit.feature': [
            'django = medikit.feature.django:DjangoFeature',
            'docker = medikit.feature.docker:DockerFeature',
            'git = medikit.feature.git:GitFeature',
            'make = medikit.feature.make:MakeFeature',
            'nodejs = medikit.feature.nodejs:NodeJSFeature',
            'pylint = medikit.feature.pylint:PylintFeature',
            'pytest = medikit.feature.pytest:PytestFeature',
            'python = medikit.feature.python:PythonFeature',
            'sphinx = medikit.feature.sphinx:SphinxFeature',
            'webpack = medikit.feature.webpack:WebpackFeature',
            'yapf = medikit.feature.yapf:YapfFeature',
        ],
    }
)
python.add_requirements(
<<<<<<< HEAD
    'git-semver ~=0.2.1',
    'jinja2 ~=2.10',
    'mondrian ~=0.6',
    'pip-tools ~=1.11',
    'semantic-version ~=2.6.0',
    'stevedore ~=1.28',
    'whistle ~=1.0',
    'yapf ~=0.20',
=======
    'git-semver >=0.2,<0.3',
    'jinja2 >=2.8,<3.0',
    'mondrian >=0.6,<0.7',
    'pip-tools >=1.9,<2.0',
    'semantic-version >=2.6,<2.7',
    'stevedore >=1,<2',
    'whistle >=1.0,<1.1',
    'yapf >=0.16',
    dev=[
        'sphinx-sitemap >=0.2,<0.3',
    ]
>>>>>>> 52ea6c97
)

@listen(make.on_generate)
def on_make_generate(event):
    event.makefile['SPHINX_AUTOBUILD'] = '$(PYTHON_DIRNAME)/sphinx-autobuild'
    event.makefile.add_target('watch-$(SPHINX_SOURCEDIR)', '''
        $(SPHINX_AUTOBUILD) $(SPHINX_SOURCEDIR) $(shell mktemp -d)
    ''', phony=True)


# vim: ft=python:
<|MERGE_RESOLUTION|>--- conflicted
+++ resolved
@@ -35,7 +35,6 @@
     }
 )
 python.add_requirements(
-<<<<<<< HEAD
     'git-semver ~=0.2.1',
     'jinja2 ~=2.10',
     'mondrian ~=0.6',
@@ -44,19 +43,9 @@
     'stevedore ~=1.28',
     'whistle ~=1.0',
     'yapf ~=0.20',
-=======
-    'git-semver >=0.2,<0.3',
-    'jinja2 >=2.8,<3.0',
-    'mondrian >=0.6,<0.7',
-    'pip-tools >=1.9,<2.0',
-    'semantic-version >=2.6,<2.7',
-    'stevedore >=1,<2',
-    'whistle >=1.0,<1.1',
-    'yapf >=0.16',
     dev=[
         'sphinx-sitemap >=0.2,<0.3',
     ]
->>>>>>> 52ea6c97
 )
 
 @listen(make.on_generate)
